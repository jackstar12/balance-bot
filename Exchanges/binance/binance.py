from __future__ import annotations
from typing import NamedTuple

import asyncio
import hmac
import ccxt.async_support as ccxt
import hmac
import json
import logging
import sys
import time
import ccxt
import urllib.parse
from datetime import datetime
from typing import Dict, Callable

import requests
from aiohttp import ClientResponse, ClientResponseError
from requests import Request, HTTPError
from Exchanges.binance.futures_websocket_client import FuturesWebsocketClient
from clientworker import ClientWorker
from api.dbmodels.client import Client
import api.dbmodels.balance as balance
from api.dbmodels.execution import Execution


class _BinanceBaseClient(ClientWorker):

    def _sign_request(self, method: str, path: str, headers=None, params=None, data=None, **kwargs) -> None:
        ts = int(time.time() * 1000)
        headers['X-MBX-APIKEY'] = self._api_key
        params['timestamp'] = ts
        query_string = urllib.parse.urlencode(params, True)
        signature = hmac.new(self._api_secret.encode(), query_string.encode(), 'sha256').hexdigest()
        params['signature'] = signature

    async def _process_response(self, response: ClientResponse) -> dict:
        response_json = await response.json()
        try:
            response.raise_for_status()
        except ClientResponseError as e:
            logging.error(f'{e}\n{response_json=}\n{response.reason=}')

            error = ''
            if response.status == 400:
                error = "400 Bad Request. This is probably a bug in the bot, please contact dev"
            elif response.status == 401:
                error = f"401 Unauthorized ({response.reason}). You might want to check your API access"
            elif response.status == 403:
                error = f"403 Access Denied ({response.reason}). You might want to check your API access"
            elif response.status == 404:
                error = "404 Not Found. This is probably a bug in the bot, please contact dev"
            elif response.status == 429:
                error = "429 Rate Limit violated. Try again later"
            elif 500 <= response.status < 600:
                error = f"{response.status} Problem or Maintenance on {self.exchange} servers."

            response_json['msg'] = error
            return response_json

        # OK
        if response.status == 200:
            return response_json


class _TickerCache(NamedTuple):
    ticker: dict
    time: datetime


class BinanceFutures(_BinanceBaseClient):
<<<<<<< HEAD
    _ENDPOINT = 'https://fapi.binance.com'
=======
    _ENDPOINT = 'wss://fapi.binance.com'
>>>>>>> 688c7da6
    exchange = 'binance-futures'

    def __init__(self, *args, **kwargs):
        super().__init__(*args, **kwargs)
        self._ws = FuturesWebsocketClient(self, session=self._session, on_message=self._on_message)
        self._ccxt = ccxt.binanceusdm({
            'apiKey': self._api_key,
            'secret': self._api_secret
        })
        self._ccxt.set_sandbox_mode(True)

    # https://binance-docs.github.io/apidocs/futures/en/#account-information-v2-user_data
    async def _get_balance(self, time: datetime = None):
        response = await self._get('/fapi/v2/account')

        return balance.Balance(
            amount=float(response.get('totalMarginBalance', 0)),
            currency='$',
            time=time if time else datetime.now(),
            error=response.get('msg', None)
        )

    async def start_user_stream(self):
        response = await self._post('/fapi/v1/listenKey')
        if response.get('msg') is None:
            return response['listenKey']
        else:
            return None

    async def keep_alive(self):
        await self._put('/fapi/v1/listenKey')

    def set_execution_callback(self, callback: Callable[[Client, Execution], None]):
        self._callback = callback
        asyncio.create_task(self._ws.start())

    def _on_message(self, ws, message):
        message = json.loads(message)
        event = message['e']
        data = message.get('o')
        json.dump(message, fp=sys.stdout, indent=3)
        if event == 'ORDER_TRADE_UPDATE':
            if data['X'] == 'FILLED':
                json.dump(data, fp=sys.stdout, indent=3)
                trade = Execution(
                    symbol=data['s'],
                    price=float(data['ap']) or float(data['p']),
                    qty=float(data['q']),
                    side=data['S'],
                    time=datetime.now()
                )
                if callable(self._callback):
                    self._callback(self.client_id, trade)


class BinanceSpot(_BinanceBaseClient):

    _ENDPOINT = 'https://api.binance.com/api/v3'
    exchange = 'binance-spot'

    # https://binance-docs.github.io/apidocs/spot/en/#account-information-user_data
    async def _get_balance(self, time: datetime):

        results = await asyncio.gather(
            self._get('/account'),
            self._get('/ticker/price', sign=False, cache=True)
        )

        if isinstance(results[0], dict):
            response = results[0]
            tickers = results[1]
        else:
            response = results[1]
            tickers = results[0]

        total_balance = 0
        extra_currencies: Dict[str, float] = {}
        err_msg = None

        if response.get('msg') is None:
            data = response['balances']
            ticker_prices = {
                ticker['symbol']: ticker['price'] for ticker in tickers
            }
            for cur_balance in data:
                currency = cur_balance['asset']
                amount = float(cur_balance['free']) + float(cur_balance['locked'])
                price = 0
                if currency == 'USDT':
                    price = 1
                elif amount > 0 and currency != 'LDUSDT' and currency != 'LDSRM':
                    price = float(ticker_prices.get(f'{currency}USDT', 0))
                total_balance += amount * price
        else:
            err_msg = response['msg']

        return balance.Balance(amount=total_balance, currency='$', extra_currencies=extra_currencies, error=err_msg)<|MERGE_RESOLUTION|>--- conflicted
+++ resolved
@@ -69,11 +69,7 @@
 
 
 class BinanceFutures(_BinanceBaseClient):
-<<<<<<< HEAD
-    _ENDPOINT = 'https://fapi.binance.com'
-=======
     _ENDPOINT = 'wss://fapi.binance.com'
->>>>>>> 688c7da6
     exchange = 'binance-futures'
 
     def __init__(self, *args, **kwargs):
