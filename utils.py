import re
import logging

from discord_slash.utils.manage_components import create_button, create_actionrow
from discord_slash.model import ButtonStyle
from discord_slash import SlashCommand, ComponentContext, SlashContext

from datetime import datetime, timedelta
from discord_slash import SlashContext, SlashCommandOptionType
from discord_slash.model import BaseCommandObject
from discord_slash.utils.manage_commands import create_choice, create_option
from typing import List, Tuple, Callable, Optional, Union
from api.dbmodels.balance import Balance
from models.discorduser import DiscordUser
from config import CURRENCY_PRECISION


def dm_only(coro):
    async def wrapper(ctx, *args, **kwargs):
        if ctx.guild:
            await ctx.send('This command can only be used via a Private Message.')
            return
        return await coro(ctx, *args, **kwargs)

    return wrapper


def admin_only(coro):
    async def wrapper(ctx: SlashContext, *args, **kwargs):
        if ctx.author.guild_permissions.administrator:
            return await coro(ctx, *args, **kwargs)
        else:
            await ctx.send('This command can only be used by administrators', hidden=True)

    return wrapper


def server_only(coro):
    async def wrapper(ctx: SlashContext, *args, **kwargs):
        if not ctx.guild:
            await ctx.send('This command can only be used in a server.')
            return
        return await coro(ctx, *args, **kwargs)

    return wrapper


def set_author_default(name: str):
    def decorator(coro):
        async def wrapper(ctx: SlashContext, *args, **kwargs):
            user = kwargs.get(name)
            if user is None:
                kwargs[name] = ctx.author
            return await coro(ctx, *args, **kwargs)
        return wrapper
    return decorator


def time_args(names: List[Tuple[str, Optional[str]]], allow_future=False):
    def decorator(coro):
        async def wrapper(ctx: SlashContext, *args, **kwargs):
            for name, default in names:
                time_arg = kwargs.get(name)
                if not time_arg:
                    time_arg = default
                if time_arg:
                    try:
<<<<<<< HEAD
                        time = calc_time_from_time_args(time_arg)
=======
                        time = calc_time_from_time_args(time_arg, allow_future)
>>>>>>> c619e4e9
                    except ValueError as e:
                        logging.error(e.args[0].replace('{name}', ctx.author.display_name))
                        await ctx.send(content=e.args[0].replace('{name}', ctx.author.display_name), hidden=True)
                        return
                    kwargs[name] = time
            return await coro(ctx, *args, **kwargs)
        return wrapper
    return decorator


# Thanks Stackoverflow
def de_emojify(text):
    regrex_pattern = re.compile("["
                                u"\U0001F600-\U0001F64F"  # emoticons
                                u"\U0001F300-\U0001F5FF"  # symbols & pictographs
                                u"\U0001F680-\U0001F6FF"  # transport & map symbols
                                u"\U0001F1E0-\U0001F1FF"  # flags (iOS)
                                u"\U00002500-\U00002BEF"  # chinese char
                                u"\U00002702-\U000027B0"
                                u"\U00002702-\U000027B0"
                                u"\U000024C2-\U0001F251"
                                u"\U0001f926-\U0001f937"
                                u"\U00010000-\U0010ffff"
                                u"\u2640-\u2642"
                                u"\u2600-\u2B55"
                                u"\u200d"
                                u"\u23cf"
                                u"\u23e9"
                                u"\u231a"
                                u"\ufe0f"  # dingbats
                                u"\u3030"
                                "]+", re.UNICODE)
    return regrex_pattern.sub(r'', text)


def get_user_by_id(users_by_id,
                   user_id: int,
                   guild_id: int = None,
                   exact: bool = False,
                   throw_exceptions=True) -> DiscordUser:
    """
    Tries to find a matching entry for the user and guild id.
    :param exact: whether the global entry should be used if the guild isn't registered
    :return:
    The found user. It will never return None if throw_exceptions is True, since an ValueError exception will be thrown instead.
    """
    result = None

    if user_id in users_by_id:
        endpoints = users_by_id[user_id]
        if isinstance(endpoints, dict):
            result = endpoints.get(guild_id, None)
            if not result and not exact:
                result = endpoints.get(None, None)  # None entry is global
            if not result and throw_exceptions:
                raise ValueError("User {name} not registered for this guild")
        else:
            logging.error(
                f'users_by_id contains invalid entry! Associated data with {user_id=}: {result=} {endpoints=} ({guild_id=})')
            if throw_exceptions:
                raise ValueError("This is caused due to a bug in the bot. Please contact dev.")
    elif throw_exceptions:
        logging.error(f'Dont know user {user_id=}')
        raise ValueError("Unknown user {name}. Please register first.")

    return result


def add_guild_option(guilds, command: BaseCommandObject, description: str):
    command.options.append(
        create_option(
            name="guild",
            description=description,
            required=False,
            option_type=SlashCommandOptionType.STRING,
            choices=[
                create_choice(
                    name=guild.name,
                    value=str(guild.id)
                ) for guild in guilds
            ]
        )
    )


def calc_percentage(then: float, now: float, string=True) -> Union[str, float]:
    diff = now - then
    if diff == 0.0:
        result = '0' if string else 0.0
    elif then > 0:
        result = f'{round(100 * (diff / then), ndigits=3)}' if string else round(100 * (diff / then), ndigits=3)
    else:
        result = 'nan' if string else 0.0
    return result


def calc_time_from_time_args(time_str: str, allow_future=False) -> datetime:
    """
    Calculates time from given time args.
    Arg Format:
      <n><f>
      where <f> can be m (minutes), h (hours), d (days) or w (weeks)

      or valid time string

    :raise:
      ValueError if invalid arg is given
    :return:
      Calculated timedelta or None if None was passed in
    """

    if not time_str:
        return None

    time_str = time_str.lower()

    # Different time formats: True or False indicates whether the date is included.
    formats = [
        (False, "%H:%M:%S"),
        (False, "%H:%M"),
        (False, "%H"),
        (True, "%d.%m.%Y %H:%M:%S"),
        (True, "%d.%m.%Y %H:%M"),
        (True, "%d.%m.%Y %H"),
        (True, "%d.%m.%Y"),
        (True, "%d.%m. %H:%M:%S"),
        (True, "%d.%m. %H:%M"),
        (True, "%d.%m. %H"),
        (True, "%d.%m.")
    ]

    date = None
    now = datetime.now()
    for includes_date, time_format in formats:
        try:
            date = datetime.strptime(time_str, time_format)
            if not includes_date:
                date = date.replace(year=now.year, month=now.month, day=now.day, microsecond=0)
            elif date.year == 1900:  # %d.%m. not setting year to 1970 but to 1900?
                date = date.replace(year=now.year)
            break
        except ValueError:
            continue

    if not date:
        minute = 0
        hour = 0
        day = 0
        week = 0
        args = time_str.split(' ')
        if len(args) > 0:
            for arg in args:
                try:
                    if 'h' in arg:
                        hour += int(arg.rstrip('h'))
                    elif 'm' in arg:
                        minute += int(arg.rstrip('m'))
                    elif 'w' in arg:
                        week += int(arg.rstrip('w'))
                    elif 'd' in arg:
                        day += int(arg.rstrip('d'))
                    else:
                        raise ValueError
                except ValueError:  # Make sure both cases are treated the same
                    raise ValueError(f'Invalid time argument: {arg}')
        date = now - timedelta(hours=hour, minutes=minute, days=day, weeks=week)

    if not date:
        raise ValueError(f'Invalid time argument: {time_str}')
    elif date > now and not allow_future:
        raise ValueError(f'Time delta can not be zero. {time_str}')

    return date


def calc_xs_ys(data: List[Balance],
               percentage=False) -> Tuple[List[datetime], List[float]]:
    xs = []
    ys = []
    for balance in data:
        xs.append(balance.time.replace(microsecond=0))
        if percentage:
            if data[0].amount > 0:
                amount = 100 * (balance.amount - data[0][1].amount) / data[0][1].amount
            else:
                amount = 0.0
        else:
            amount = balance.amount
        ys.append(round(amount, ndigits=CURRENCY_PRECISION.get(balance.currency, 3)))
    return xs, ys


def create_yes_no_button_row(slash: SlashCommand,
                             author_id: int,
                             yes_callback: Callable = None,
                             no_callback: Callable = None,
                             yes_message: str = None,
                             no_message: str = None,
                             hidden=False):
    """

    Utility method for creating a yes/no interaction
    Takes in needed parameters and returns the created buttons as an ActionRow which are wired up to the callbacks.
    These must be added to the message.

    :param slash: Slash Command Handler to use
    :param author_id: Who are the buttons correspond to?
    :param yes_callback: Optional callback for yes button
    :param no_callback: Optional callback no button
    :param yes_message: Optional message to print on yes button
    :param no_message: Optional message to print on no button
    :param hidden: whether the response message should be hidden or not
    :return: ActionRow containing the buttons.
    """
    yes_id = f'yes_button_{author_id}'
    no_id = f'no_button_{author_id}'

    buttons = [
        create_button(
            style=ButtonStyle.green,
            label='Yes',
            custom_id=yes_id
        ),
        create_button(
            style=ButtonStyle.red,
            label='No',
            custom_id=no_id
        )
    ]

    def wrap_callback(custom_id: str, callback=None, message=None):
        if slash.get_component_callback(custom_id=custom_id) is not None:
            slash.remove_component_callback(custom_id=custom_id)

        @slash.component_callback(components=[custom_id])
        async def wrapper(ctx: ComponentContext):

            if callable(callback):
                callback()
            await ctx.edit_origin(components=[])
            if message:
                await ctx.send(content=message, hidden=hidden)
            for button in buttons:
                slash.remove_component_callback(custom_id=button['custom_id'])

    wrap_callback(yes_id, yes_callback, yes_message)
    wrap_callback(no_id, no_callback, no_message)

    return create_actionrow(*buttons)


def create_event_selection(custom_id: str, callback: Callable[[str], None] = None, message=None):
    pass


def readable_time(time: datetime):
    now = datetime.now()
    if time is None:
        time_str = 'since start'
    else:
        if time.date() == now.date():
            time_str = f'since {time.strftime("%H:%M")}'
        elif time.year == now.year:
            time_str = f'since {time.strftime("%d.%m. %H:%M")}'
        else:
            time_str = f'since {time.strftime("%d.%m.%Y %H:%M")}'

    return time_str<|MERGE_RESOLUTION|>--- conflicted
+++ resolved
@@ -65,11 +65,7 @@
                     time_arg = default
                 if time_arg:
                     try:
-<<<<<<< HEAD
-                        time = calc_time_from_time_args(time_arg)
-=======
                         time = calc_time_from_time_args(time_arg, allow_future)
->>>>>>> c619e4e9
                     except ValueError as e:
                         logging.error(e.args[0].replace('{name}', ctx.author.display_name))
                         await ctx.send(content=e.args[0].replace('{name}', ctx.author.display_name), hidden=True)
