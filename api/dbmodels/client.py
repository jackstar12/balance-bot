--- conflicted
+++ resolved
@@ -30,11 +30,7 @@
     name = db.Column(db.String, nullable=True)
     rekt_on = db.Column(db.DateTime, nullable=True)
     history = db.relationship('Balance', backref='client_history',
-<<<<<<< HEAD
-                              cascade="all, delete", lazy=True, order_by="Balance.time")
-=======
                               cascade="all, delete", lazy=True, order_by='Balance.time')
->>>>>>> e2c9cea4
 
     required_extra_args: List[str] = []
 
