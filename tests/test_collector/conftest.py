import asyncio
from functools import wraps

import aiohttp
import pytest
import requests
from apscheduler.executors.asyncio import AsyncIOExecutor
from apscheduler.schedulers.asyncio import AsyncIOScheduler
from sqlalchemy import delete

import tradealpha.collector.collector as collector
from tradealpha.common.dbasync import db_select
from tradealpha.collector.services.balanceservice import ExtendedBalanceService, BasicBalanceService
from tradealpha.collector.services.baseservice import BaseService
from tradealpha.collector.services.dataservice import DataService
from tradealpha.common import utils
from tradealpha.common.dbmodels.client import Client
from tradealpha.common.messenger import TableNames, Category
from tests.conftest import Messages, Channel
from tradealpha.common.dbmodels.user import User
from tradealpha.common.exchanges import CCXT_CLIENTS

pytestmark = pytest.mark.anyio


@pytest.fixture(scope='session')
def session():
    with requests.Session() as session:
        yield session


def run_service(func):
    @wraps(func)
    async def wrapper(*args, **kwargs):
        async with func(*args, **kwargs) as service:
            await utils.call_unknown_function(service.init)
            task = asyncio.create_task(
                utils.call_unknown_function(service.run_forever)
            )
            yield service
            task.cancel()

    return wrapper


@pytest.fixture(scope='session')
async def service_args(messenger, redis, session_maker):
    scheduler = AsyncIOScheduler(
        executors={'default': AsyncIOExecutor()}
    )
    async with aiohttp.ClientSession() as session:
        scheduler.start()
        return session, messenger, redis, scheduler, session_maker


@pytest.fixture(scope='session')
@run_service
def data_service(service_args):
    return DataService(*service_args)


@pytest.fixture(scope='session')
@run_service
def pnl_service(data_service, service_args):
    return ExtendedBalanceService(*service_args, data_service=data_service)


@pytest.fixture(scope='session')
@run_service
def balance_service(data_service, service_args):
    return BasicBalanceService(*service_args, data_service=data_service)


@pytest.fixture
async def test_user(db):

    user = await db_select(User,
                           eager=[],
                           session=db,
                           email=User.mock().email)
    if not user:
        user = User.mock()
        db.add(user)
        await db.commit()

    yield user
    await db.execute(
        delete(User).where(User.id == user.id)
    )
    await db.commit()


@pytest.fixture
async def db_client(request, time, db, test_user, messenger) -> Client:

<<<<<<< HEAD
    async with Messages.create(
        Channel(TableNames.CLIENT, Category.ADDED),
=======
    async with RedisMessages.create(
        Channel(TableNames.CLIENT, Category.UPDATE, validate=lambda data: data['state'] == 'OK'),
>>>>>>> f7bda3bb
        messenger=messenger
    ) as listener:
        client: Client = request.param.create(test_user)
        client.last_execution_sync = time
        client.last_transfer_sync = time
        db.add(client)
        await db.commit()
        await listener.wait(5)

    try:
        yield client
    finally:
<<<<<<< HEAD
        async with Messages.create(
            Channel(TableNames.CLIENT, Category.REMOVED),
            messenger=messenger
        ) as listener:
            await db.delete(client)
            await db.commit()
            await listener.wait(.5)
=======
        await db.delete(client)
        await db.commit()
        await listener.wait(.5)
>>>>>>> f7bda3bb


@pytest.fixture
def ccxt_client(db_client, session):
    ccxt_class = CCXT_CLIENTS[db_client.exchange]
    ccxt = ccxt_class({
        'api_key': db_client.api_key,
        'secret': db_client.api_secret,
        'session': session,
        **(db_client.extra_kwargs or {})
    })

    ccxt.set_sandbox_mode(db_client.sandbox)

    return ccxt
<|MERGE_RESOLUTION|>--- conflicted
+++ resolved
@@ -93,13 +93,8 @@
 @pytest.fixture
 async def db_client(request, time, db, test_user, messenger) -> Client:
 
-<<<<<<< HEAD
     async with Messages.create(
-        Channel(TableNames.CLIENT, Category.ADDED),
-=======
-    async with RedisMessages.create(
         Channel(TableNames.CLIENT, Category.UPDATE, validate=lambda data: data['state'] == 'OK'),
->>>>>>> f7bda3bb
         messenger=messenger
     ) as listener:
         client: Client = request.param.create(test_user)
@@ -112,19 +107,9 @@
     try:
         yield client
     finally:
-<<<<<<< HEAD
-        async with Messages.create(
-            Channel(TableNames.CLIENT, Category.REMOVED),
-            messenger=messenger
-        ) as listener:
-            await db.delete(client)
-            await db.commit()
-            await listener.wait(.5)
-=======
         await db.delete(client)
         await db.commit()
         await listener.wait(.5)
->>>>>>> f7bda3bb
 
 
 @pytest.fixture
